// Copyright (C) 2017 Librato, Inc. All rights reserved.

package reporter

import (
	"os"
	"runtime"
	"runtime/debug"
	"sort"
	"strconv"
	"strings"
	"sync"
	"sync/atomic"
	"time"

	"github.com/appoptics/appoptics-apm-go/v1/ao/internal/hdrhist"
	"github.com/appoptics/appoptics-apm-go/v1/ao/internal/host"
	"github.com/appoptics/appoptics-apm-go/v1/ao/internal/log"
	"github.com/appoptics/appoptics-apm-go/v1/ao/internal/utils"
)

// Linux distributions and their identifying files
const (
	metricsTransactionsMaxDefault = 200 // default max amount of transaction names we allow per cycle
	metricsHistPrecisionDefault   = 2   // default histogram precision

	metricsTagNameLenghtMax  = 64  // max number of characters for tag names
	metricsTagValueLenghtMax = 255 // max number of characters for tag values
)

// Special transaction names
const (
	UnknownTransactionName       = "unknown"
	OtherTransactionName         = "other"
	maxPathLenForTransactionName = 3
)

// SpanMessage defines a span message
type SpanMessage interface {
	// called for message processing
	process()
}

// BaseSpanMessage is the base span message with properties found in all types of span messages
type BaseSpanMessage struct {
	Duration time.Duration // duration of the span (nanoseconds)
	HasError bool          // boolean flag whether this transaction contains an error or not
}

// HTTPSpanMessage is used for inbound metrics
type HTTPSpanMessage struct {
	BaseSpanMessage
	Transaction string // transaction name (e.g. controller.action)
	Path        string // the url path which will be processed and used as transaction (if Transaction is empty)
	Status      int    // HTTP status code (e.g. 200, 500, ...)
	Host        string // HTTP-Host
	Method      string // HTTP method (e.g. GET, POST, ...)
}

// Measurement is a single measurement for reporting
type Measurement struct {
	Name      string            // the name of the measurement (e.g. TransactionResponseTime)
	Tags      map[string]string // map of KVs
	Count     int               // count of this measurement
	Sum       float64           // sum for this measurement
	ReportSum bool              // include the sum in the report?
}

// a collection of measurements
type measurements struct {
	measurements map[string]*Measurement
	lock         sync.Mutex // protect access to this collection
}

// a single histogram
type histogram struct {
	hist *hdrhist.Hist     // internal representation of a histogram (see hdrhist package)
	tags map[string]string // map of KVs
}

// a collection of histograms
type histograms struct {
	histograms map[string]*histogram
	precision  int        // histogram precision (a value between 0-5)
	lock       sync.Mutex // protect access to this collection
}

// counters of the event queue stats
// All the fields are supposed to be accessed through atomic operations
type eventQueueStats struct {
	numSent       int64 // number of messages that were successfully sent
	numOverflowed int64 // number of messages that overflowed the queue
	numFailed     int64 // number of messages that failed to send
	totalEvents   int64 // number of messages queued to send
	queueLargest  int64 // maximum number of messages that were in the queue at one time
}

// rate counts reported by trace sampler
type rateCounts struct{ requested, sampled, limited, traced, through int64 }

// TransMap records the received transaction names in a metrics report cycle. It will refuse
// new transaction names if reaching the capacity.
type TransMap struct {
	// The map to store transaction names
	transactionNames map[string]struct{}
	// The maximum capacity of the transaction map. The value is got from server settings which
	// is updated periodically.
	// The default value metricsTransactionsMaxDefault is used when a new TransMap
	// is initialized.
	currCap int
	// The maximum capacity which is set by the server settings. This update usually happens in
	// between two metrics reporting cycles. To avoid affecting the map capacity of the current reporting
	// cycle, the new capacity got from the server is stored in nextCap and will only be flushed to currCap
	// when the Reset() is called.
	nextCap int
	// Whether there is an overflow. Overflow means the user tried to store more transaction names
	// than the capacity defined by settings.
	// This flag is cleared in every metrics cycle.
	overflow bool
	// The mutex to protect this whole struct. If the performance is a concern we should use separate
	// mutexes for each of the fields. But for now it seems not necessary.
	mutex *sync.Mutex
}

// NewTransMap initializes a new TransMap struct
func NewTransMap(cap int) *TransMap {
	return &TransMap{
		transactionNames: make(map[string]struct{}),
		currCap:          cap,
		nextCap:          cap,
		overflow:         false,
		mutex:            &sync.Mutex{},
	}
}

// SetCap sets the capacity of the transaction map
func (t *TransMap) SetCap(cap int) {
	t.mutex.Lock()
	defer t.mutex.Unlock()
	t.nextCap = cap
}

// ResetTransMap resets the transaction map to a initialized state. The new capacity got from the
// server will be used in next metrics reporting cycle after reset.
func (t *TransMap) Reset() {
	t.mutex.Lock()
	defer t.mutex.Unlock()
	t.transactionNames = make(map[string]struct{})
	t.currCap = t.nextCap
	t.overflow = false
}

// IsWithinLimit checks if the transaction name is stored in the TransMap. It will store this new
// transaction name and return true if not stored before and the map isn't full, or return false
// otherwise.
func (t *TransMap) IsWithinLimit(name string) bool {
	t.mutex.Lock()
	defer t.mutex.Unlock()

	if _, ok := t.transactionNames[name]; !ok {
		// only record if we haven't reached the limits yet
		if len(t.transactionNames) < t.currCap {
			t.transactionNames[name] = struct{}{}
			return true
		}
		t.overflow = true
		return false
	}

	return true
}

// Overflow returns true is the transaction map is overflow (reached its limit)
// or false if otherwise.
func (t *TransMap) Overflow() bool {
	t.mutex.Lock()
	defer t.mutex.Unlock()
	return t.overflow
}

// mTransMap is the list of currently stored unique HTTP transaction names
// (flushed on each metrics report cycle)
var mTransMap = NewTransMap(metricsTransactionsMaxDefault)

// collection of currently stored measurements (flushed on each metrics report cycle)
var metricsHTTPMeasurements = &measurements{
	measurements: make(map[string]*Measurement),
}

// collection of currently stored histograms (flushed on each metrics report cycle)
var metricsHTTPHistograms = &histograms{
	histograms: make(map[string]*histogram),
	precision:  metricsHistPrecisionDefault,
}

// TODO: use config package, and add validator (0-5)
// initialize values according to env variables
func init() {
	pEnv := "APPOPTICS_HISTOGRAM_PRECISION"
	precision := os.Getenv(pEnv)
	if precision != "" {
		log.Infof("Non-default APPOPTICS_HISTOGRAM_PRECISION: %s", precision)
		if p, err := strconv.Atoi(precision); err == nil {
			if p >= 0 && p <= 5 {
				metricsHTTPHistograms.precision = p
			} else {
				log.Errorf("value of %v must be between 0 and 5: %v", pEnv, precision)
			}
		} else {
			log.Errorf("value of %v is not an int: %v", pEnv, precision)
		}
	}
}

// generates a metrics message in BSON format with all the currently available values
// metricsFlushInterval	current metrics flush interval
//
// return				metrics message in BSON format
func generateMetricsMessage(metricsFlushInterval int, queueStats *eventQueueStats) []byte {
	bbuf := NewBsonBuffer()

	appendHostId(bbuf)
	bsonAppendInt64(bbuf, "Timestamp_u", int64(time.Now().UnixNano()/1000))
	bsonAppendInt(bbuf, "MetricsFlushInterval", metricsFlushInterval)

	// measurements
	// ==========================================
	start := bsonAppendStartArray(bbuf, "measurements")
	index := 0

	// request counters
	rc := flushRateCounts()
	addMetricsValue(bbuf, &index, "RequestCount", rc.requested)
	addMetricsValue(bbuf, &index, "TraceCount", rc.traced)
	addMetricsValue(bbuf, &index, "TokenBucketExhaustionCount", rc.limited)
	addMetricsValue(bbuf, &index, "SampleCount", rc.sampled)
	addMetricsValue(bbuf, &index, "ThroughTraceCount", rc.through)

	// Queue states
	q := queueStats.copyAndReset()
	addMetricsValue(bbuf, &index, "NumSent", q.numSent)
	addMetricsValue(bbuf, &index, "NumOverflowed", q.numOverflowed)
	addMetricsValue(bbuf, &index, "NumFailed", q.numFailed)
	addMetricsValue(bbuf, &index, "TotalEvents", q.totalEvents)
	addMetricsValue(bbuf, &index, "QueueLargest", q.queueLargest)

	addHostMetrics(bbuf, &index)

	// runtime stats
	addMetricsValue(bbuf, &index, "JMX.type=threadcount,name=NumGoroutine", runtime.NumGoroutine())
	var mem runtime.MemStats
	host.Mem(&mem)
	addMetricsValue(bbuf, &index, "JMX.Memory:MemStats.Alloc", int64(mem.Alloc))
	addMetricsValue(bbuf, &index, "JMX.Memory:MemStats.TotalAlloc", int64(mem.TotalAlloc))
	addMetricsValue(bbuf, &index, "JMX.Memory:MemStats.Sys", int64(mem.Sys))
	addMetricsValue(bbuf, &index, "JMX.Memory:type=count,name=MemStats.Lookups", int64(mem.Lookups))
	addMetricsValue(bbuf, &index, "JMX.Memory:type=count,name=MemStats.Mallocs", int64(mem.Mallocs))
	addMetricsValue(bbuf, &index, "JMX.Memory:type=count,name=MemStats.Frees", int64(mem.Frees))
	addMetricsValue(bbuf, &index, "JMX.Memory:MemStats.Heap.Alloc", int64(mem.HeapAlloc))
	addMetricsValue(bbuf, &index, "JMX.Memory:MemStats.Heap.Sys", int64(mem.HeapSys))
	addMetricsValue(bbuf, &index, "JMX.Memory:MemStats.Heap.Idle", int64(mem.HeapIdle))
	addMetricsValue(bbuf, &index, "JMX.Memory:MemStats.Heap.Inuse", int64(mem.HeapInuse))
	addMetricsValue(bbuf, &index, "JMX.Memory:MemStats.Heap.Released", int64(mem.HeapReleased))
	addMetricsValue(bbuf, &index, "JMX.Memory:type=count,name=MemStats.Heap.Objects", int64(mem.HeapObjects))
	var gc debug.GCStats
	host.GC(&gc)
	addMetricsValue(bbuf, &index, "JMX.type=count,name=GCStats.NumGC", gc.NumGC)

	metricsHTTPMeasurements.lock.Lock()
	for _, m := range metricsHTTPMeasurements.measurements {
		addMeasurementToBSON(bbuf, &index, m)
	}
	metricsHTTPMeasurements.measurements = make(map[string]*Measurement) // clear measurements
	metricsHTTPMeasurements.lock.Unlock()

	bsonAppendFinishObject(bbuf, start)
	// ==========================================

	// histograms
	// ==========================================
	start = bsonAppendStartArray(bbuf, "histograms")
	index = 0

	metricsHTTPHistograms.lock.Lock()

	for _, h := range metricsHTTPHistograms.histograms {
		addHistogramToBSON(bbuf, &index, h)
	}
	metricsHTTPHistograms.histograms = make(map[string]*histogram) // clear histograms

	metricsHTTPHistograms.lock.Unlock()
	bsonAppendFinishObject(bbuf, start)
	// ==========================================

	if mTransMap.Overflow() {
		bsonAppendBool(bbuf, "TransactionNameOverflow", true)
	}
	// The transaction map is reset in every metrics cycle.
	mTransMap.Reset()

	bsonBufferFinish(bbuf)
	return bbuf.buf
}

// append host ID to a BSON buffer
// bbuf	the BSON buffer to append the KVs to
func appendHostId(bbuf *bsonBuffer) {
	if host.ConfiguredHostname() != "" {
		bsonAppendString(bbuf, "ConfiguredHostname", host.ConfiguredHostname())
	}
	appendUname(bbuf)
	bsonAppendString(bbuf, "Distro", host.Distro())
	appendIPAddresses(bbuf)
<<<<<<< HEAD
	appendMACAddresses(bbuf, h.MAC())
	if h.EC2Id() != "" {
		bsonAppendString(bbuf, "EC2InstanceID", h.EC2Id())
	}
	if h.EC2Zone() != "" {
		bsonAppendString(bbuf, "EC2AvailabilityZone", h.EC2Zone())
	}
	if h.ContainerId() != "" {
		bsonAppendString(bbuf, "DockerContainerID", h.ContainerId())
	}
=======
>>>>>>> db374ed1
}

// gets and appends IP addresses to a BSON buffer
// bbuf	the BSON buffer to append the KVs to
func appendIPAddresses(bbuf *bsonBuffer) {
	addrs := host.IPAddresses()
	if addrs == nil {
		return
	}

	start := bsonAppendStartArray(bbuf, "IPAddresses")
	for i, address := range addrs {
		bsonAppendString(bbuf, strconv.Itoa(i), address)
	}
	bsonAppendFinishObject(bbuf, start)
}

// gets and appends MAC addresses to a BSON buffer
// bbuf	the BSON buffer to append the KVs to
func appendMACAddresses(bbuf *bsonBuffer, macs []string) {
	start := bsonAppendStartArray(bbuf, "MACAddresses")
	for _, mac := range macs {
		if mac == "" {
			continue
		}
		i := 0
		bsonAppendString(bbuf, strconv.Itoa(i), mac)
		i++
	}
	bsonAppendFinishObject(bbuf, start)
}

// appends a metric to a BSON buffer, the form will be:
// {
//   "name":"myName",
//   "value":0
// }
// bbuf		the BSON buffer to append the metric to
// index	a running integer (0,1,2,...) which is needed for BSON arrays
// name		key name
// value	value (type: int, int64, float32, float64)
func addMetricsValue(bbuf *bsonBuffer, index *int, name string, value interface{}) {
	start := bsonAppendStartObject(bbuf, strconv.Itoa(*index))
	defer func() {
		if err := recover(); err != nil {
			log.Errorf("%v", err)
		}
	}()

	bsonAppendString(bbuf, "name", name)
	switch value.(type) {
	case int:
		bsonAppendInt(bbuf, "value", value.(int))
	case int64:
		bsonAppendInt64(bbuf, "value", value.(int64))
	case float32:
		v32 := value.(float32)
		v64 := float64(v32)
		bsonAppendFloat64(bbuf, "value", v64)
	case float64:
		bsonAppendFloat64(bbuf, "value", value.(float64))
	default:
		bsonAppendString(bbuf, "value", "unknown")
	}

	bsonAppendFinishObject(bbuf, start)
	*index += 1
}

// GetTransactionFromPath performs fingerprinting on a given escaped path to extract the transaction name
// We can get the path so there is no need to parse the full URL.
// e.g. Escaped Path path: /appoptics/appoptics-apm-go/blob/metrics becomes /appoptics/appoptics-apm-go
func GetTransactionFromPath(path string) string {
	if path == "" || path == "/" {
		return "/"
	}
	p := strings.Split(path, "/")
	lp := len(p)
	if lp > maxPathLenForTransactionName {
		lp = maxPathLenForTransactionName
	}
	return strings.Join(p[0:lp], "/")
}

// processes an HttpSpanMessage
func (s *HTTPSpanMessage) process() {
	// always add to overall histogram
	recordHistogram(metricsHTTPHistograms, "", s.Duration)

	if s.Transaction != UnknownTransactionName {
		// only record the transaction-specific histogram and measurements if we are still within the limit
		// otherwise report it as an 'other' measurement
		if mTransMap.IsWithinLimit(s.Transaction) {
			recordHistogram(metricsHTTPHistograms, s.Transaction, s.Duration)
			s.processMeasurements(s.Transaction)
		} else {
			s.processMeasurements(OtherTransactionName)
		}
	} else {
		// no transaction/url name given, record as 'unknown'
		s.processMeasurements(UnknownTransactionName)
	}
}

// processes HTTP measurements, record one for primary key, and one for each secondary key
// transactionName	the transaction name to be used for these measurements
func (s *HTTPSpanMessage) processMeasurements(transactionName string) {
	name := "TransactionResponseTime"
	duration := float64(s.Duration)

	metricsHTTPMeasurements.lock.Lock()
	defer metricsHTTPMeasurements.lock.Unlock()

	// primary key: TransactionName
	primaryTags := make(map[string]string)
	primaryTags["TransactionName"] = transactionName
	recordMeasurement(metricsHTTPMeasurements, name, &primaryTags, duration, 1, true)

	// secondary keys: HttpMethod, HttpStatus, Errors
	withMethodTags := utils.CopyMap(&primaryTags)
	withMethodTags["HttpMethod"] = s.Method
	recordMeasurement(metricsHTTPMeasurements, name, &withMethodTags, duration, 1, true)

	withStatusTags := utils.CopyMap(&primaryTags)
	withStatusTags["HttpStatus"] = strconv.Itoa(s.Status)
	recordMeasurement(metricsHTTPMeasurements, name, &withStatusTags, duration, 1, true)

	if s.HasError {
		withErrorTags := utils.CopyMap(&primaryTags)
		withErrorTags["Errors"] = "true"
		recordMeasurement(metricsHTTPMeasurements, name, &withErrorTags, duration, 1, true)
	}
}

// records a measurement
// me			collection of measurements that this measurement should be added to
// name			key name
// tags			additional tags
// value		measurement value
// count		measurement count
// reportValue	should the sum of all values be reported?
func recordMeasurement(me *measurements, name string, tags *map[string]string,
	value float64, count int, reportValue bool) {

	measurements := me.measurements

	// assemble the ID for this measurement (a combination of different values)
	id := name + "&" + strconv.FormatBool(reportValue) + "&"

	// tags are part of the ID but since there's no guarantee that the map items
	// are always iterated in the same order, we need to sort them ourselves
	var tagsSorted []string
	for k, v := range *tags {
		tagsSorted = append(tagsSorted, k+":"+v)
	}
	sort.Strings(tagsSorted)

	// tags are all sorted now, append them to the ID
	for _, t := range tagsSorted {
		id += t + "&"
	}

	var m *Measurement
	var ok bool

	// create a new measurement if it doesn't exist
	if m, ok = measurements[id]; !ok {
		m = &Measurement{
			Name:      name,
			Tags:      *tags,
			ReportSum: reportValue,
		}
		measurements[id] = m
	}

	// add count and value
	m.Count += count
	m.Sum += value
}

// records a histogram
// hi		collection of histograms that this histogram should be added to
// name		key name
// duration	span duration
func recordHistogram(hi *histograms, name string, duration time.Duration) {
	hi.lock.Lock()
	defer func() {
		hi.lock.Unlock()
		if err := recover(); err != nil {
			log.Errorf("Failed to record histogram: %v", err)
		}
	}()

	histograms := hi.histograms
	id := name

	tags := make(map[string]string)
	if name != "" {
		tags["TransactionName"] = name
	}

	var h *histogram
	var ok bool

	// create a new histogram if it doesn't exist
	if h, ok = histograms[id]; !ok {
		h = &histogram{
			hist: hdrhist.WithConfig(hdrhist.Config{
				LowestDiscernible: 1,
				HighestTrackable:  3600000000,
				SigFigs:           int32(hi.precision),
			}),
			tags: tags,
		}
		histograms[id] = h
	}

	// record histogram
	h.hist.Record(int64(duration / time.Microsecond))
}

// adds a measurement to a BSON buffer
// bbuf		the BSON buffer to append the metric to
// index	a running integer (0,1,2,...) which is needed for BSON arrays
// m		measurement to be added
func addMeasurementToBSON(bbuf *bsonBuffer, index *int, m *Measurement) {
	start := bsonAppendStartObject(bbuf, strconv.Itoa(*index))

	bsonAppendString(bbuf, "name", m.Name)
	bsonAppendInt(bbuf, "count", m.Count)
	if m.ReportSum {
		bsonAppendFloat64(bbuf, "sum", m.Sum)
	}

	if len(m.Tags) > 0 {
		start := bsonAppendStartObject(bbuf, "tags")
		for k, v := range m.Tags {
			if len(k) > metricsTagNameLenghtMax {
				k = k[0:metricsTagNameLenghtMax]
			}
			if len(v) > metricsTagValueLenghtMax {
				v = v[0:metricsTagValueLenghtMax]
			}
			bsonAppendString(bbuf, k, v)
		}
		bsonAppendFinishObject(bbuf, start)
	}

	bsonAppendFinishObject(bbuf, start)
	*index += 1
}

// adds a histogram to a BSON buffer
// bbuf		the BSON buffer to append the metric to
// index	a running integer (0,1,2,...) which is needed for BSON arrays
// h		histogram to be added
func addHistogramToBSON(bbuf *bsonBuffer, index *int, h *histogram) {
	// get 64-base encoded representation of the histogram
	data, err := hdrhist.EncodeCompressed(h.hist)
	if err != nil {
		log.Errorf("Failed to encode histogram: %v", err)
		return
	}

	start := bsonAppendStartObject(bbuf, strconv.Itoa(*index))

	bsonAppendString(bbuf, "name", "TransactionResponseTime")
	bsonAppendString(bbuf, "value", string(data))

	// append tags
	if len(h.tags) > 0 {
		start := bsonAppendStartObject(bbuf, "tags")
		for k, v := range h.tags {
			if len(k) > metricsTagNameLenghtMax {
				k = k[0:metricsTagNameLenghtMax]
			}
			if len(v) > metricsTagValueLenghtMax {
				v = v[0:metricsTagValueLenghtMax]
			}
			bsonAppendString(bbuf, k, v)
		}
		bsonAppendFinishObject(bbuf, start)
	}

	bsonAppendFinishObject(bbuf, start)
	*index += 1
}

func (s *eventQueueStats) setQueueLargest(count int) {
	newVal := int64(count)

	for {
		currVal := atomic.LoadInt64(&s.queueLargest)
		if newVal <= currVal {
			return
		}
		if atomic.CompareAndSwapInt64(&s.queueLargest, currVal, newVal) {
			return
		}
	}
}

// copyAndReset returns a copy of its current values and reset itself.
func (s *eventQueueStats) copyAndReset() eventQueueStats {
	c := eventQueueStats{}

	c.numSent = atomic.SwapInt64(&s.numSent, 0)
	c.numFailed = atomic.SwapInt64(&s.numFailed, 0)
	c.totalEvents = atomic.SwapInt64(&s.totalEvents, 0)
	c.numOverflowed = atomic.SwapInt64(&s.numOverflowed, 0)
	c.queueLargest = atomic.SwapInt64(&s.queueLargest, 0)

	return c
}<|MERGE_RESOLUTION|>--- conflicted
+++ resolved
@@ -311,19 +311,6 @@
 	appendUname(bbuf)
 	bsonAppendString(bbuf, "Distro", host.Distro())
 	appendIPAddresses(bbuf)
-<<<<<<< HEAD
-	appendMACAddresses(bbuf, h.MAC())
-	if h.EC2Id() != "" {
-		bsonAppendString(bbuf, "EC2InstanceID", h.EC2Id())
-	}
-	if h.EC2Zone() != "" {
-		bsonAppendString(bbuf, "EC2AvailabilityZone", h.EC2Zone())
-	}
-	if h.ContainerId() != "" {
-		bsonAppendString(bbuf, "DockerContainerID", h.ContainerId())
-	}
-=======
->>>>>>> db374ed1
 }
 
 // gets and appends IP addresses to a BSON buffer

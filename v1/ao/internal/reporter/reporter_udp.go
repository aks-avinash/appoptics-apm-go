// Copyright (C) 2017 Librato, Inc. All rights reserved.

package reporter

import (
	"context"
	"net"
	"time"

	"github.com/appoptics/appoptics-apm-go/v1/ao/internal/config"
	"github.com/appoptics/appoptics-apm-go/v1/ao/internal/log"
)

const (
	udpAddrDefault = "127.0.0.1:7831"
)

type udpReporter struct {
	conn *net.UDPConn
}

func udpNewReporter() reporter {
	var conn *net.UDPConn
	if reportingDisabled {
		return &nullReporter{}
	}

	// collector address override
	udpAddress := config.GetCollectorUDP()
	if udpAddress == "" {
		udpAddress = udpAddrDefault
	}

	serverAddr, err := net.ResolveUDPAddr("udp4", udpAddress)
	if err == nil {
		conn, err = net.DialUDP("udp4", nil, serverAddr)
	}
	if err != nil {
		log.Errorf("AppOptics failed to initialize UDP reporter: %v", err)
		return &nullReporter{}
	}

	// add default setting
	updateSetting(int32(TYPE_DEFAULT), "",
		[]byte("SAMPLE_START,SAMPLE_THROUGH_ALWAYS"),
		1000000, 120, argsToMap(16, 8, -1, -1))

	return &udpReporter{conn: conn}
}

func (r *udpReporter) report(ctx *oboeContext, e *event) error {
	if err := prepareEvent(ctx, e); err != nil {
		// don't continue if preparation failed
		return err
	}

	_, err := r.conn.Write((*e).bbuf.GetBuf())
	return err
}

// Shutdown closes the UDP reporter TODO: not supported
func (r *udpReporter) Shutdown(ctx context.Context) error {
	// return r.conn.Close()
	return nil
}

// ShutdownNow closes the reporter immediately.
func (r *udpReporter) ShutdownNow() error { return nil }

// Closed returns if the reporter is closed or not TODO: not supported
func (r *udpReporter) Closed() bool {
	return false
}

<<<<<<< HEAD
// IsReady waits until the reporter becomes ready or the context is canceled.
func (r *udpReporter) IsReady(ctx context.Context) bool { return true }
=======
// IsReady checks the state of the reporter and may wait for up to the specified
// duration until it becomes ready.
func (r *udpReporter) IsReady(timeout time.Duration) bool { return true }
>>>>>>> c3f10e43

func (r *udpReporter) reportEvent(ctx *oboeContext, e *event) error {
	return r.report(ctx, e)
}

func (r *udpReporter) reportStatus(ctx *oboeContext, e *event) error {
	return r.report(ctx, e)
}

func (r *udpReporter) reportSpan(span SpanMessage) error {
	s := span.(*HTTPSpanMessage)
	bbuf := NewBsonBuffer()
	bsonAppendString(bbuf, "transaction", s.Transaction)
	bsonAppendString(bbuf, "url", s.Path)
	bsonAppendInt(bbuf, "status", s.Status)
	bsonAppendString(bbuf, "method", s.Method)
	bsonAppendBool(bbuf, "hasError", s.HasError)
	bsonAppendInt64(bbuf, "duration", s.Duration.Nanoseconds())
	bsonBufferFinish(bbuf)
	_, err := r.conn.Write(bbuf.buf)
	return err
}<|MERGE_RESOLUTION|>--- conflicted
+++ resolved
@@ -72,14 +72,8 @@
 	return false
 }
 
-<<<<<<< HEAD
 // IsReady waits until the reporter becomes ready or the context is canceled.
 func (r *udpReporter) IsReady(ctx context.Context) bool { return true }
-=======
-// IsReady checks the state of the reporter and may wait for up to the specified
-// duration until it becomes ready.
-func (r *udpReporter) IsReady(timeout time.Duration) bool { return true }
->>>>>>> c3f10e43
 
 func (r *udpReporter) reportEvent(ctx *oboeContext, e *event) error {
 	return r.report(ctx, e)

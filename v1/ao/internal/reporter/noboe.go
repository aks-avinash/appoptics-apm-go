// +build disable_tracing

// Copyright (C) 2016 Librato, Inc. All rights reserved.

package reporter

import "sync"

var hasSetting bool = true
var mu sync.Mutex

func OboeCheckSettingsTimeout() {}

func oboeSampleRequest(layer string, traced bool) (bool, int, sampleSource) {
	if usingTestReporter {
		if r, ok := globalReporter.(*TestReporter); ok {
			return r.ShouldTrace, 1000000, 2 // trace tests
		}
	}
	return false, 0, 6
}

func updateSetting(sType int32, layer string, flags []byte, value int64, ttl int64, arguments *map[string][]byte) {
	mu.Lock()
	defer mu.Unlock()
	hasSetting = true
}

func removeSetting(string) {
	mu.Lock()
	defer mu.Unlock()
	hasSetting = false
}

func resetSettings() {}

func flushRateCounts() *rateCounts { return &rateCounts{} }

func sendInitMessage() {}

<<<<<<< HEAD
func hasDefaultSetting() bool {
	mu.Lock()
	defer mu.Unlock()
	ret := hasSetting
	return ret
}
=======
func hasDefaultSetting() bool { return true }
>>>>>>> c3f10e43
<|MERGE_RESOLUTION|>--- conflicted
+++ resolved
@@ -38,13 +38,9 @@
 
 func sendInitMessage() {}
 
-<<<<<<< HEAD
 func hasDefaultSetting() bool {
 	mu.Lock()
 	defer mu.Unlock()
 	ret := hasSetting
 	return ret
-}
-=======
-func hasDefaultSetting() bool { return true }
->>>>>>> c3f10e43
+}
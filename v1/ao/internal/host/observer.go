--- conflicted
+++ resolved
@@ -22,18 +22,9 @@
 
 	// the interval to update the metadata periodically
 	observeInterval = time.Minute
-<<<<<<< HEAD
-=======
-
-	// the maximum wait time for host metadata retrival
-	updateTimeout = time.Second * 10
-
-	// the maximum failures for expensive retrivals (EC2, Container ID, etc)
-	maxFailCnt = 20
 
 	// the environment variable for Heroku DYNO ID
 	envDyno = "DYNO"
->>>>>>> db374ed1
 )
 
 // logging texts

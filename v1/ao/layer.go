// Copyright (C) 2016 Librato, Inc. All rights reserved.

package ao

import (
	"context"
	"errors"
	"runtime"
	"runtime/debug"
	"sync"

<<<<<<< HEAD
=======
	"errors"

	"context"

>>>>>>> 3f9e9298
	"github.com/appoptics/appoptics-apm-go/v1/ao/internal/reporter"
)

const (
	// MaxCustomTransactionNameLength defines the maximum length of a user-provided
	// transaction name.
	MaxCustomTransactionNameLength = 255
)

// Span is used to measure a span of time associated with an actvity
// such as an RPC call, DB query, or method invocation.
type Span interface {
	// BeginSpan starts a new Span, returning a child of this Span.
	BeginSpan(spanName string, args ...interface{}) Span

	// BeginSpanWithOptions starts a new child span with provided options
	BeginSpanWithOptions(spanName string, opts SpanOptions, args ...interface{}) Span

	// BeginProfile starts a new Profile, used to measure a named span
	// of time spent in this Span.
	BeginProfile(profileName string, args ...interface{}) Profile
	// End ends a Span, optionally reporting KV pairs provided by args.
	End(args ...interface{})
	// AddEndArgs adds additional KV pairs that will be serialized (and
	// dereferenced, for pointer values) at the end of this trace's span.
	AddEndArgs(args ...interface{})

	// Info reports KV pairs provided by args for this Span.
	Info(args ...interface{})

	// InfoWithOptions reports a new info event with the KVs and options provided
	InfoWithOptions(opts SpanOptions, args ...interface{})

	// Error reports details about an error (along with a stack trace) for this Span.
	Error(class, msg string)
	// Err reports details about error err (along with a stack trace) for this Span.
	Err(error)

	// MetadataString returns a string representing this Span for use
	// in distributed tracing, e.g. to provide as an "X-Trace" header
	// in an outgoing HTTP request.
	MetadataString() string

	// IsSampled returns whether or not this Layer is sampled
	IsSampled() bool

	// SetAsync(true) provides a hint that this Span is a parent of
	// concurrent overlapping child Spans.
	SetAsync(bool)

	// SetOperationName sets or changes the span's operation name
	SetOperationName(string)

	// SetTransactionName sets this service's transaction name.
	// It is used for categorizing service metrics and traces in AppOptics.
	SetTransactionName(string) error

	// GetTransactionName returns the current value of the transaction name
	GetTransactionName() string

	IsReporting() bool
	addChildEdge(reporter.Context)
	addProfile(Profile)
	aoContext() reporter.Context
	ok() bool
}

// Profile is used to provide micro-benchmarks of named timings inside a Span.
type Profile interface {
	// End ends a Profile, optionally reporting KV pairs provided by args.
	End(args ...interface{})
	// Error reports details about an error (along with a stack trace) for this Profile.
	Error(class, msg string)
	// Err reports details about error err (along with a stack trace) for this Profile.
	Err(error)
}

// SpanOptions defines the options of creating a span
type SpanOptions struct {
	// WithBackTrace indicates whether to include the backtrace in BeginSpan
	WithBackTrace bool
}

// BeginSpan starts a new Span, provided a parent context and name. It returns a Span
// and context bound to the new child Span.
func BeginSpan(ctx context.Context, spanName string, args ...interface{}) (Span, context.Context) {
	return BeginSpanWithOptions(ctx, spanName, SpanOptions{}, args...)
}

func addKVsFromOpts(opts SpanOptions, args ...interface{}) []interface{} {
	kvs := args
	if opts.WithBackTrace {
		kvs = make([]interface{}, 0, len(args)+2)
		kvs = append(kvs, args...)
		kvs = append(kvs, "Backtrace", string(debug.Stack()))
	}
	return kvs
}

func fromKVs(kvs ...interface{}) KVMap {
	m := make(KVMap)
	for idx, val := range kvs {
		if idx >= len(kvs)-1 {
			break
		}
		if valStr, ok := val.(string); ok {
			m[valStr] = kvs[idx+1]
		}
		idx += 2
	}
	return m
}

// BeginSpanWithOptions starts a span with provided options
func BeginSpanWithOptions(ctx context.Context, spanName string, opts SpanOptions, args ...interface{}) (Span, context.Context) {
	kvs := addKVsFromOpts(opts, args...)
	if parent, ok := fromContext(ctx); ok && parent.ok() { // report span entry from parent context
		l := newSpan(parent.aoContext().Copy(), spanName, parent, kvs...)
		return l, newSpanContext(ctx, l)
	}
	return nullSpan{}, ctx
}

// BeginSpan starts a new Span, returning a child of this Span.
func (s *layerSpan) BeginSpan(spanName string, args ...interface{}) Span {
	return s.BeginSpanWithOptions(spanName, SpanOptions{}, args...)
}

// BeginSpanWithOptions starts a new child span with provided options
func (s *layerSpan) BeginSpanWithOptions(spanName string, opts SpanOptions, args ...interface{}) Span {
	if s.ok() { // copy parent context and report entry from child
		kvs := addKVsFromOpts(opts, args...)
		return newSpan(s.aoCtx.Copy(), spanName, s, kvs...)
	}
	return nullSpan{}
}

// BeginProfile begins a profiled block or method and return a context that should be closed with End().
// You can use defer to profile a function in one line, as below:
//   func exampleFunc(ctx context.Context) {
//       defer ao.BeginProfile(ctx, "exampleFunc").End()
//       // ... do something ...
//    }
func BeginProfile(ctx context.Context, profileName string, args ...interface{}) Profile {
	if parent, ok := fromContext(ctx); ok && parent.ok() { // report profile entry from parent context
		return newProfile(parent.aoContext().Copy(), profileName, parent, args...)
	}
	return nullSpan{}
}

// BeginProfile starts a new Profile, used to measure a named span of time spent in this Span.
// The returned Profile should be closed with End().
func (s *layerSpan) BeginProfile(profileName string, args ...interface{}) Profile {
	if s.ok() { // copy parent context and report entry from child
		return newProfile(s.aoCtx.Copy(), profileName, s, args...)
	}
	return nullSpan{}
}

// End a profiled block or method.
func (s *span) End(args ...interface{}) {
	if s.ok() {
		s.lock.Lock()
		defer s.lock.Unlock()
		for _, prof := range s.childProfiles {
			prof.End()
		}
		args = append(args, s.endArgs...)
		for _, edge := range s.childEdges { // add Edge KV for each joined child
			args = append(args, "Edge", edge)
		}
		_ = s.aoCtx.ReportEvent(s.exitLabel(), s.layerName(), args...)
		s.childEdges = nil // clear child edge list
		s.endArgs = nil
		s.ended = true
		// add this span's context to list to be used as Edge by parent exit
		if s.parent != nil && s.parent.ok() {
			s.parent.addChildEdge(s.aoCtx)
		}
	}
}

// AddEndArgs adds KV pairs as variadic args that will be serialized (and dereferenced,
// for pointer values) at the end of this trace's span.
func (s *layerSpan) AddEndArgs(args ...interface{}) {
	if s.ok() {
		// ensure even number of args added
		if len(args)%2 == 1 {
			args = args[0 : len(args)-1]
		}
		s.lock.Lock()
		s.endArgs = append(s.endArgs, args...)
		s.lock.Unlock()
	}
}

// Info reports KV pairs provided by args.
func (s *layerSpan) Info(args ...interface{}) {
	s.InfoWithOptions(SpanOptions{}, args...)
}

// InfoWithOptions reports a new info event with the KVs and options provided
func (s *layerSpan) InfoWithOptions(opts SpanOptions, args ...interface{}) {
	if s.ok() {
		kvs := addKVsFromOpts(opts, args...)
		s.aoCtx.ReportEvent(reporter.LabelInfo, s.layerName(), kvs...)
	}
}

// MetadataString returns a representation of the Span's context for use with distributed
// tracing (to create a remote child span). If the Span has ended, an empty string is returned.
func (s *layerSpan) MetadataString() string {
	if s.ok() {
		return s.aoCtx.MetadataString()
	}
	return ""
}

func (s *layerSpan) IsSampled() bool {
	if s.ok() {
		return s.aoCtx.IsSampled()
	}
	return false
}

// SetAsync provides a hint that this Span is a parent of concurrent overlapping child Spans.
func (s *layerSpan) SetAsync(val bool) {
	if val {
		s.AddEndArgs("Async", true)
	}
}

// SetOperationName sets the name of this span
func (s *span) SetOperationName(name string) {
	s.setName(name)
}

// SetTransactionName sets the transaction name used to categorize service requests in AppOptics.
func (s *span) SetTransactionName(name string) error {
	if !s.ok() {
		return errors.New("failed to set custom transaction name, invalid span")
	}
	if name == "" || len(name) > MaxCustomTransactionNameLength {
		return errors.New("valid length for custom transaction name: 1~255")
	}
	s.aoCtx.SetTransactionName(name)
	return nil
}

// GetTransactionName returns the current value of the transaction name
func (s *span) GetTransactionName() string {
	return s.aoCtx.GetTransactionName()
}

// Error reports an error, distinguished by its class and message
func (s *span) Error(class, msg string) {
	if s.ok() {
		s.aoCtx.ReportEvent(reporter.LabelError, s.layerName(),
			"Spec", "error",
			"ErrorClass", class,
			"ErrorMsg", msg,
			"Backtrace", string(debug.Stack()))
	}
}

// Err reports the provided error type
func (s *span) Err(err error) {
	if err == nil {
		return
	}
	s.Error("error", err.Error())
}

// span satisfies the Extent interface and consolidates common reporting routines used by
// both Span and Profile interfaces.
type span struct {
	labeler
	aoCtx         reporter.Context
	parent        Span
	childEdges    []reporter.Context // for reporting in exit event
	childProfiles []Profile
	endArgs       []interface{}
	ended         bool // has exit event been reported?
	lock          sync.RWMutex
}
type layerSpan struct{ span }   // satisfies Span
type profileSpan struct{ span } // satisfies Profile
type nullSpan struct{}          // a span that is not tracing; satisfies Span & Profile

func (s nullSpan) BeginSpan(spanName string, args ...interface{}) Span { return nullSpan{} }
func (s nullSpan) BeginSpanWithOptions(spanName string, opts SpanOptions, args ...interface{}) Span {
	return nullSpan{}
}
func (s nullSpan) BeginProfile(name string, args ...interface{}) Profile { return nullSpan{} }
func (s nullSpan) End(args ...interface{})                               {}
func (s nullSpan) AddEndArgs(args ...interface{})                        {}
func (s nullSpan) Error(class, msg string)                               {}
func (s nullSpan) Err(err error)                                         {}
func (s nullSpan) Info(args ...interface{})                              {}
func (s nullSpan) InfoWithOptions(opts SpanOptions, args ...interface{}) {}
func (s nullSpan) IsReporting() bool                                     { return false }
func (s nullSpan) addChildEdge(reporter.Context)                         {}
func (s nullSpan) addProfile(Profile)                                    {}
func (s nullSpan) ok() bool                                              { return false }
func (s nullSpan) aoContext() reporter.Context                           { return reporter.NewNullContext() }
func (s nullSpan) MetadataString() string                                { return "" }
func (s nullSpan) IsSampled() bool                                       { return false }
func (s nullSpan) SetAsync(bool)                                         {}
func (s nullSpan) SetOperationName(string)                               {}
func (s nullSpan) SetTransactionName(string) error                       { return nil }
func (s nullSpan) GetTransactionName() string                            { return "" }

// is this span still valid (has it timed out, expired, not sampled)
func (s *span) ok() bool {
	if s == nil {
		return false
	}
	s.lock.RLock()
	defer s.lock.RUnlock()
	return !s.ended
}
func (s *span) IsReporting() bool           { return s.ok() }
func (s *span) aoContext() reporter.Context { return s.aoCtx }

// addChildEdge keeps track of edges to closed child spans
func (s *span) addChildEdge(ctx reporter.Context) {
	s.lock.Lock()
	defer s.lock.Unlock()
	s.childEdges = append(s.childEdges, ctx)
}
func (s *span) addProfile(p Profile) {
	s.lock.Lock()
	defer s.lock.Unlock()
	s.childProfiles = append([]Profile{p}, s.childProfiles...)
}

// labelers help spans choose label and layer names.
type labeler interface {
	entryLabel() reporter.Label
	exitLabel() reporter.Label
	layerName() string
	setName(string)
}
type spanLabeler struct{ name string }
type profileLabeler struct{ name string }

// AO's Span and Profile spans report their layer and label names slightly differently
func (l spanLabeler) entryLabel() reporter.Label    { return reporter.LabelEntry }
func (l spanLabeler) exitLabel() reporter.Label     { return reporter.LabelExit }
func (l spanLabeler) layerName() string             { return l.name }
func (l spanLabeler) setName(name string)           { l.name = name }
func (l profileLabeler) entryLabel() reporter.Label { return reporter.LabelProfileEntry }
func (l profileLabeler) exitLabel() reporter.Label  { return reporter.LabelProfileExit }
func (l profileLabeler) layerName() string          { return "" }
func (l profileLabeler) setName(name string)        { l.name = name }

func newSpan(aoCtx reporter.Context, spanName string, parent Span, args ...interface{}) Span {
	ll := spanLabeler{spanName}
	if err := aoCtx.ReportEvent(ll.entryLabel(), ll.layerName(), args...); err != nil {
		return nullSpan{}
	}
	return &layerSpan{span: span{aoCtx: aoCtx.Copy(), labeler: ll, parent: parent}}

}

func newProfile(aoCtx reporter.Context, profileName string, parent Span, args ...interface{}) Profile {
	var fname string
	pc, file, line, ok := runtime.Caller(2) // Caller(1) is BeginProfile
	if ok {
		f := runtime.FuncForPC(pc)
		fname = f.Name()
	}
	pl := profileLabeler{profileName}
	if err := aoCtx.ReportEvent(pl.entryLabel(), pl.layerName(), // report profile entry
		"Language", "go", "ProfileName", profileName,
		"FunctionName", fname, "File", file, "LineNumber", line,
	); err != nil {
		return nullSpan{}
	}
	p := &profileSpan{span{aoCtx: aoCtx.Copy(), labeler: pl, parent: parent,
		endArgs: []interface{}{"Language", "go", "ProfileName", profileName}}}
	if parent != nil && parent.ok() {
		parent.addProfile(p)
	}
	return p
}<|MERGE_RESOLUTION|>--- conflicted
+++ resolved
@@ -9,13 +9,6 @@
 	"runtime/debug"
 	"sync"
 
-<<<<<<< HEAD
-=======
-	"errors"
-
-	"context"
-
->>>>>>> 3f9e9298
 	"github.com/appoptics/appoptics-apm-go/v1/ao/internal/reporter"
 )
 
